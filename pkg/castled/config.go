package castled

import (
	"fmt"
	"strings"
<<<<<<< HEAD
=======

	"github.com/go-ini/ini"
	"github.com/quantum/castle/pkg/util"
>>>>>>> cd544701
)

type CephMonitorConfig struct {
	Name     string
	Endpoint string
}

<<<<<<< HEAD
func writeGlobalConfigFileSection(contentBuffer *bytes.Buffer, cluster *clusterInfo, runDir string) error {
=======
type cephConfig struct {
	*cephGlobalConfig `ini:"global,omitempty"`
}

type cephGlobalConfig struct {
	FSID                  string `ini:"fsid,omitempty"`
	RunDir                string `ini:"run dir,omitempty"`
	MonInitialMembers     string `ini:"mon initial members,omitempty"`
	OsdPgBits             int    `ini:"osd pg bits,omitempty"`
	OsdPgpBits            int    `ini:"osd pgp bits,omitempty"`
	OsdPoolDefaultSize    int    `ini:"osd pool default size,omitempty"`
	OsdPoolDefaultMinSize int    `ini:"osd pool default min size,omitempty"`
	OsdPoolDefaultPgNum   int    `ini:"osd pool default pg num,omitempty"`
	OsdPoolDefaultPgpNum  int    `ini:"osd pool default pgp num,omitempty"`
	RbdDefaultFeatures    int    `ini:"rbd_default_features,omitempty"`
}

func NewConfig(clusterName, etcdURLs, privateIPv4, monNames, initMonitorNames, devices string, forceFormat bool) Config {
	// caller should have provided a comma separated list of monitor names, split those into a
	// list/slice, then create a slice of CephMonitorConfig structs based off those names
	initMonNameSet := util.SplitList(initMonitorNames)
	initMonSet := make([]CephMonitorConfig, len(initMonNameSet))
	for i := range initMonNameSet {
		initMonSet[i] = CephMonitorConfig{Name: initMonNameSet[i]}
	}

	return Config{
		ClusterName:     clusterName,
		EtcdURLs:        util.SplitList(etcdURLs),
		PrivateIPv4:     privateIPv4,
		MonNames:        util.SplitList(monNames),
		InitialMonitors: initMonSet,
		Devices:         util.SplitList(devices),
		ForceFormat:     forceFormat,
	}
}

func createGlobalConfigFileSection(cfg Config, c clusterInfo, runDir string) (*ini.File, error) {
>>>>>>> cd544701
	// extract a list of just the monitor names, which will populate the "mon initial members"
	// global config field
	monMembers := make([]string, len(cluster.Monitors))
	i := 0
	for _, monitor := range cluster.Monitors {
		monMembers[i] = monitor.Name
		i++
	}

<<<<<<< HEAD
	// write the global config section to the content buffer
	_, err := contentBuffer.WriteString(fmt.Sprintf(
		globalConfigTemplate,
		cluster.FSID,
		runDir,
		strings.Join(monMembers, " ")))
	return err
}

func writeMonitorsConfigFileSections(contentBuffer *bytes.Buffer, monitors map[string]*CephMonitorConfig) error {
	// write the config for each individual monitor member of the cluster to the content buffer
	for _, mon := range monitors {
		_, err := contentBuffer.WriteString(fmt.Sprintf(monitorConfigTemplate, mon.Name, mon.Name, mon.Endpoint))
=======
	ceph := &cephConfig{
		&cephGlobalConfig{
			FSID:                  c.FSID,
			RunDir:                runDir,
			MonInitialMembers:     strings.Join(initialMonMembers, " "),
			OsdPgBits:             11,
			OsdPgpBits:            11,
			OsdPoolDefaultSize:    1,
			OsdPoolDefaultMinSize: 1,
			OsdPoolDefaultPgNum:   100,
			OsdPoolDefaultPgpNum:  100,
			RbdDefaultFeatures:    3,
		},
	}

	configFile := ini.Empty()
	err := ini.ReflectFrom(configFile, ceph)
	return configFile, err
}

func addClientConfigFileSection(configFile *ini.File, clientName, keyringPath string) error {
	s, err := configFile.NewSection(clientName)
	if err != nil {
		return err
	}

	if _, err := s.NewKey("keyring", keyringPath); err != nil {
		return err
	}

	return nil
}

func addInitialMonitorsConfigFileSections(configFile *ini.File, cfg Config) error {
	// write the config for each individual monitor member of the cluster to the content buffer
	for i := range cfg.InitialMonitors {
		mon := cfg.InitialMonitors[i]

		s, err := configFile.NewSection(fmt.Sprintf("mon.%s", mon.Name))
>>>>>>> cd544701
		if err != nil {
			return err
		}

		if _, err := s.NewKey("name", mon.Name); err != nil {
			return err
		}

		if _, err := s.NewKey("mon addr", mon.Endpoint); err != nil {
			return err
		}
	}

	return nil
}

func getCephConnectionConfig(cluster *clusterInfo) (string, error) {
	return "config", nil
}<|MERGE_RESOLUTION|>--- conflicted
+++ resolved
@@ -3,12 +3,8 @@
 import (
 	"fmt"
 	"strings"
-<<<<<<< HEAD
-=======
 
 	"github.com/go-ini/ini"
-	"github.com/quantum/castle/pkg/util"
->>>>>>> cd544701
 )
 
 type CephMonitorConfig struct {
@@ -16,9 +12,6 @@
 	Endpoint string
 }
 
-<<<<<<< HEAD
-func writeGlobalConfigFileSection(contentBuffer *bytes.Buffer, cluster *clusterInfo, runDir string) error {
-=======
 type cephConfig struct {
 	*cephGlobalConfig `ini:"global,omitempty"`
 }
@@ -26,7 +19,7 @@
 type cephGlobalConfig struct {
 	FSID                  string `ini:"fsid,omitempty"`
 	RunDir                string `ini:"run dir,omitempty"`
-	MonInitialMembers     string `ini:"mon initial members,omitempty"`
+	MonMembers            string `ini:"mon members,omitempty"`
 	OsdPgBits             int    `ini:"osd pg bits,omitempty"`
 	OsdPgpBits            int    `ini:"osd pgp bits,omitempty"`
 	OsdPoolDefaultSize    int    `ini:"osd pool default size,omitempty"`
@@ -36,28 +29,7 @@
 	RbdDefaultFeatures    int    `ini:"rbd_default_features,omitempty"`
 }
 
-func NewConfig(clusterName, etcdURLs, privateIPv4, monNames, initMonitorNames, devices string, forceFormat bool) Config {
-	// caller should have provided a comma separated list of monitor names, split those into a
-	// list/slice, then create a slice of CephMonitorConfig structs based off those names
-	initMonNameSet := util.SplitList(initMonitorNames)
-	initMonSet := make([]CephMonitorConfig, len(initMonNameSet))
-	for i := range initMonNameSet {
-		initMonSet[i] = CephMonitorConfig{Name: initMonNameSet[i]}
-	}
-
-	return Config{
-		ClusterName:     clusterName,
-		EtcdURLs:        util.SplitList(etcdURLs),
-		PrivateIPv4:     privateIPv4,
-		MonNames:        util.SplitList(monNames),
-		InitialMonitors: initMonSet,
-		Devices:         util.SplitList(devices),
-		ForceFormat:     forceFormat,
-	}
-}
-
-func createGlobalConfigFileSection(cfg Config, c clusterInfo, runDir string) (*ini.File, error) {
->>>>>>> cd544701
+func createGlobalConfigFileSection(cluster *clusterInfo, runDir string) (*ini.File, error) {
 	// extract a list of just the monitor names, which will populate the "mon initial members"
 	// global config field
 	monMembers := make([]string, len(cluster.Monitors))
@@ -67,26 +39,11 @@
 		i++
 	}
 
-<<<<<<< HEAD
-	// write the global config section to the content buffer
-	_, err := contentBuffer.WriteString(fmt.Sprintf(
-		globalConfigTemplate,
-		cluster.FSID,
-		runDir,
-		strings.Join(monMembers, " ")))
-	return err
-}
-
-func writeMonitorsConfigFileSections(contentBuffer *bytes.Buffer, monitors map[string]*CephMonitorConfig) error {
-	// write the config for each individual monitor member of the cluster to the content buffer
-	for _, mon := range monitors {
-		_, err := contentBuffer.WriteString(fmt.Sprintf(monitorConfigTemplate, mon.Name, mon.Name, mon.Endpoint))
-=======
 	ceph := &cephConfig{
 		&cephGlobalConfig{
-			FSID:                  c.FSID,
+			FSID:                  cluster.FSID,
 			RunDir:                runDir,
-			MonInitialMembers:     strings.Join(initialMonMembers, " "),
+			MonMembers:            strings.Join(monMembers, " "),
 			OsdPgBits:             11,
 			OsdPgpBits:            11,
 			OsdPoolDefaultSize:    1,
@@ -115,13 +72,11 @@
 	return nil
 }
 
-func addInitialMonitorsConfigFileSections(configFile *ini.File, cfg Config) error {
+func addInitialMonitorsConfigFileSections(configFile *ini.File, cluster *clusterInfo) error {
 	// write the config for each individual monitor member of the cluster to the content buffer
-	for i := range cfg.InitialMonitors {
-		mon := cfg.InitialMonitors[i]
+	for _, mon := range cluster.Monitors {
 
 		s, err := configFile.NewSection(fmt.Sprintf("mon.%s", mon.Name))
->>>>>>> cd544701
 		if err != nil {
 			return err
 		}
